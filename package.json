{
  "private": true,
  "name": "web3-react",
  "engines": {
    "node": "^14 || ^16"
  },
  "scripts": {
    "clean": "lerna clean --yes",
    "lint": "yarn run eslint --ext .ts,.tsx .",
    "test": "jest",
    "build": "lerna run build",
    "prestart": "yarn build",
    "start": "lerna run start --parallel",
    "prepack": "yarn build"
  },
  "workspaces": [
    "packages/*",
    "example"
  ],
  "devDependencies": {
    "@coinbase/wallet-sdk": "^3.3.0",
    "@testing-library/react-hooks": "^8.0.0",
    "@tsconfig/recommended": "^1.0.1",
    "@types/jest": "^27.4.1",
    "@types/node": "^17.0.24",
    "@types/react": "^18.0.5",
    "@typescript-eslint/eslint-plugin": "^5.19.0",
    "@typescript-eslint/parser": "^5.19.0",
<<<<<<< HEAD
    "@walletconnect/ethereum-provider": "^2.1.4",
=======
    "@uniswap/eslint-config": "^1.1.1",
    "@walletconnect/ethereum-provider": "^1.7.8",
>>>>>>> a5fe4379
    "eslint": "^8.13.0",
    "eth-provider": "^0.9.4",
    "jest": "^27.5.1",
    "lerna": "^4.0.0",
    "react": "^18.0.0",
    "react-test-renderer": "^18.0.0",
    "ts-jest": "^27.1.4",
    "typescript": "^4.6.3"
  }
}<|MERGE_RESOLUTION|>--- conflicted
+++ resolved
@@ -26,12 +26,8 @@
     "@types/react": "^18.0.5",
     "@typescript-eslint/eslint-plugin": "^5.19.0",
     "@typescript-eslint/parser": "^5.19.0",
-<<<<<<< HEAD
+    "@uniswap/eslint-config": "^1.1.1",
     "@walletconnect/ethereum-provider": "^2.1.4",
-=======
-    "@uniswap/eslint-config": "^1.1.1",
-    "@walletconnect/ethereum-provider": "^1.7.8",
->>>>>>> a5fe4379
     "eslint": "^8.13.0",
     "eth-provider": "^0.9.4",
     "jest": "^27.5.1",
