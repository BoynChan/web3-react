--- conflicted
+++ resolved
@@ -35,15 +35,9 @@
     "lint": "tsdx lint src"
   },
   "dependencies": {
-<<<<<<< HEAD
-    "@toruslabs/torus-embed": "^0.2.11",
-    "@web3-react/abstract-connector": "^6.0.2",
-    "@web3-react/types": "^6.0.2"
-=======
     "@toruslabs/torus-embed": "^0.2.12",
     "@web3-react/abstract-connector": "^6.0.7",
     "@web3-react/types": "^6.0.7"
->>>>>>> acbdaf56
   },
   "license": "GPL-3.0-or-later"
 }